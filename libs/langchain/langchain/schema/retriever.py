from __future__ import annotations

import warnings
from abc import ABC, abstractmethod
from inspect import signature
from typing import TYPE_CHECKING, Any, Dict, List, Optional

from langchain.load.dump import dumpd
from langchain.load.serializable import Serializable
from langchain.schema.document import Document
from langchain.schema.runnable import Runnable, RunnableConfig

if TYPE_CHECKING:
    from langchain.callbacks.manager import (
        AsyncCallbackManagerForRetrieverRun,
        CallbackManagerForRetrieverRun,
        Callbacks,
    )


class BaseRetriever(Serializable, Runnable[str, List[Document]], ABC):
    """Abstract base class for a Document retrieval system.

    A retrieval system is defined as something that can take string queries and return
        the most 'relevant' Documents from some source.

    Example:
        .. code-block:: python

            class TFIDFRetriever(BaseRetriever, BaseModel):
                vectorizer: Any
                docs: List[Document]
                tfidf_array: Any
                k: int = 4

                class Config:
                    arbitrary_types_allowed = True

                def get_relevant_documents(self, query: str) -> List[Document]:
                    from sklearn.metrics.pairwise import cosine_similarity

                    # Ip -- (n_docs,x), Op -- (n_docs,n_Feats)
                    query_vec = self.vectorizer.transform([query])
                    # Op -- (n_docs,1) -- Cosine Sim with each doc
                    results = cosine_similarity(self.tfidf_array, query_vec).reshape((-1,))
                    return [self.docs[i] for i in results.argsort()[-self.k :][::-1]]
    """  # noqa: E501

    class Config:
        """Configuration for this pydantic object."""

        arbitrary_types_allowed = True

    _new_arg_supported: bool = False
    _expects_other_args: bool = False
    tags: Optional[List[str]] = None
    """Optional list of tags associated with the retriever. Defaults to None
    These tags will be associated with each call to this retriever,
    and passed as arguments to the handlers defined in `callbacks`.
    You can use these to eg identify a specific instance of a retriever with its 
    use case.
    """
    metadata: Optional[Dict[str, Any]] = None
    """Optional metadata associated with the retriever. Defaults to None
    This metadata will be associated with each call to this retriever,
    and passed as arguments to the handlers defined in `callbacks`.
    You can use these to eg identify a specific instance of a retriever with its 
    use case.
    """

    def __init_subclass__(cls, **kwargs: Any) -> None:
        super().__init_subclass__(**kwargs)
        # Version upgrade for old retrievers that implemented the public
        # methods directly.
        if cls.get_relevant_documents != BaseRetriever.get_relevant_documents:
            warnings.warn(
                "Retrievers must implement abstract `_get_relevant_documents` method"
                " instead of `get_relevant_documents`",
                DeprecationWarning,
            )
            swap = cls.get_relevant_documents
            cls.get_relevant_documents = (  # type: ignore[assignment]
                BaseRetriever.get_relevant_documents
            )
            cls._get_relevant_documents = swap  # type: ignore[assignment]
        if (
            hasattr(cls, "aget_relevant_documents")
            and cls.aget_relevant_documents != BaseRetriever.aget_relevant_documents
        ):
            warnings.warn(
                "Retrievers must implement abstract `_aget_relevant_documents` method"
                " instead of `aget_relevant_documents`",
                DeprecationWarning,
            )
            aswap = cls.aget_relevant_documents
            cls.aget_relevant_documents = (  # type: ignore[assignment]
                BaseRetriever.aget_relevant_documents
            )
            cls._aget_relevant_documents = aswap  # type: ignore[assignment]
        parameters = signature(cls._get_relevant_documents).parameters
        cls._new_arg_supported = parameters.get("run_manager") is not None
        # If a V1 retriever broke the interface and expects additional arguments
        cls._expects_other_args = (
            len(set(parameters.keys()) - {"self", "query", "run_manager"}) > 0
        )

    def invoke(
        self, input: str, config: Optional[RunnableConfig] = None
    ) -> List[Document]:
<<<<<<< HEAD
        _config: Dict[str, Any] = dict(config or {})
        _config.pop("_locals", None)
        return self.get_relevant_documents(input, **_config)
=======
        config = config or {}
        return self.get_relevant_documents(
            input,
            callbacks=config.get("callbacks"),
            tags=config.get("tags"),
            metadata=config.get("metadata"),
        )
>>>>>>> 96d064e3

    async def ainvoke(
        self, input: str, config: Optional[RunnableConfig] = None
    ) -> List[Document]:
        if type(self).aget_relevant_documents == BaseRetriever.aget_relevant_documents:
            # If the retriever doesn't implement async, use default implementation
            return await super().ainvoke(input, config)

<<<<<<< HEAD
        _config: Dict[str, Any] = dict(config or {})
        _config.pop("_locals", None)
        return await self.aget_relevant_documents(input, **_config)
=======
        config = config or {}
        return await self.aget_relevant_documents(
            input,
            callbacks=config.get("callbacks"),
            tags=config.get("tags"),
            metadata=config.get("metadata"),
        )
>>>>>>> 96d064e3

    @abstractmethod
    def _get_relevant_documents(
        self, query: str, *, run_manager: CallbackManagerForRetrieverRun
    ) -> List[Document]:
        """Get documents relevant to a query.
        Args:
            query: String to find relevant documents for
            run_manager: The callbacks handler to use
        Returns:
            List of relevant documents
        """

    async def _aget_relevant_documents(
        self, query: str, *, run_manager: AsyncCallbackManagerForRetrieverRun
    ) -> List[Document]:
        """Asynchronously get documents relevant to a query.
        Args:
            query: String to find relevant documents for
            run_manager: The callbacks handler to use
        Returns:
            List of relevant documents
        """
        raise NotImplementedError()

    def get_relevant_documents(
        self,
        query: str,
        *,
        callbacks: Callbacks = None,
        tags: Optional[List[str]] = None,
        metadata: Optional[Dict[str, Any]] = None,
        **kwargs: Any,
    ) -> List[Document]:
        """Retrieve documents relevant to a query.
        Args:
            query: string to find relevant documents for
            callbacks: Callback manager or list of callbacks
            tags: Optional list of tags associated with the retriever. Defaults to None
                These tags will be associated with each call to this retriever,
                and passed as arguments to the handlers defined in `callbacks`.
            metadata: Optional metadata associated with the retriever. Defaults to None
                This metadata will be associated with each call to this retriever,
                and passed as arguments to the handlers defined in `callbacks`.
        Returns:
            List of relevant documents
        """
        from langchain.callbacks.manager import CallbackManager

        callback_manager = CallbackManager.configure(
            callbacks,
            None,
            verbose=kwargs.get("verbose", False),
            inheritable_tags=tags,
            local_tags=self.tags,
            inheritable_metadata=metadata,
            local_metadata=self.metadata,
        )
        run_manager = callback_manager.on_retriever_start(
            dumpd(self),
            query,
            **kwargs,
        )
        try:
            _kwargs = kwargs if self._expects_other_args else {}
            if self._new_arg_supported:
                result = self._get_relevant_documents(
                    query, run_manager=run_manager, **_kwargs
                )
            else:
                result = self._get_relevant_documents(query, **_kwargs)
        except Exception as e:
            run_manager.on_retriever_error(e)
            raise e
        else:
            run_manager.on_retriever_end(
                result,
                **kwargs,
            )
            return result

    async def aget_relevant_documents(
        self,
        query: str,
        *,
        callbacks: Callbacks = None,
        tags: Optional[List[str]] = None,
        metadata: Optional[Dict[str, Any]] = None,
        **kwargs: Any,
    ) -> List[Document]:
        """Asynchronously get documents relevant to a query.
        Args:
            query: string to find relevant documents for
            callbacks: Callback manager or list of callbacks
            tags: Optional list of tags associated with the retriever. Defaults to None
                These tags will be associated with each call to this retriever,
                and passed as arguments to the handlers defined in `callbacks`.
            metadata: Optional metadata associated with the retriever. Defaults to None
                This metadata will be associated with each call to this retriever,
                and passed as arguments to the handlers defined in `callbacks`.
        Returns:
            List of relevant documents
        """
        from langchain.callbacks.manager import AsyncCallbackManager

        callback_manager = AsyncCallbackManager.configure(
            callbacks,
            None,
            verbose=kwargs.get("verbose", False),
            inheritable_tags=tags,
            local_tags=self.tags,
            inheritable_metadata=metadata,
            local_metadata=self.metadata,
        )
        run_manager = await callback_manager.on_retriever_start(
            dumpd(self),
            query,
            **kwargs,
        )
        try:
            _kwargs = kwargs if self._expects_other_args else {}
            if self._new_arg_supported:
                result = await self._aget_relevant_documents(
                    query, run_manager=run_manager, **_kwargs
                )
            else:
                result = await self._aget_relevant_documents(query, **_kwargs)
        except Exception as e:
            await run_manager.on_retriever_error(e)
            raise e
        else:
            await run_manager.on_retriever_end(
                result,
                **kwargs,
            )
            return result<|MERGE_RESOLUTION|>--- conflicted
+++ resolved
@@ -107,19 +107,11 @@
     def invoke(
         self, input: str, config: Optional[RunnableConfig] = None
     ) -> List[Document]:
-<<<<<<< HEAD
-        _config: Dict[str, Any] = dict(config or {})
-        _config.pop("_locals", None)
-        return self.get_relevant_documents(input, **_config)
-=======
         config = config or {}
-        return self.get_relevant_documents(
-            input,
-            callbacks=config.get("callbacks"),
-            tags=config.get("tags"),
-            metadata=config.get("metadata"),
-        )
->>>>>>> 96d064e3
+        config_kwargs: Dict = {
+            k: config.get(k) for k in ("callbacks", "tags", "metadata")
+        }
+        return self.get_relevant_documents(input, **config_kwargs)
 
     async def ainvoke(
         self, input: str, config: Optional[RunnableConfig] = None
@@ -128,19 +120,11 @@
             # If the retriever doesn't implement async, use default implementation
             return await super().ainvoke(input, config)
 
-<<<<<<< HEAD
-        _config: Dict[str, Any] = dict(config or {})
-        _config.pop("_locals", None)
-        return await self.aget_relevant_documents(input, **_config)
-=======
         config = config or {}
-        return await self.aget_relevant_documents(
-            input,
-            callbacks=config.get("callbacks"),
-            tags=config.get("tags"),
-            metadata=config.get("metadata"),
-        )
->>>>>>> 96d064e3
+        config_kwargs: Dict = {
+            k: config.get(k) for k in ("callbacks", "tags", "metadata")
+        }
+        return await self.aget_relevant_documents(input, **config_kwargs)
 
     @abstractmethod
     def _get_relevant_documents(
